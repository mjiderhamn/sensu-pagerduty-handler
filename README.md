--- conflicted
+++ resolved
@@ -1,53 +1,35 @@
-<div class=badges>
-  <a href="https://bonsai.sensu.io/assets/sensu/sensu-pagerduty-handler">
-    <img src="https://img.shields.io/badge/Sensu%20PagerDuty%20Handler-Download%20Me-brightgreen.svg?colorB=89C967&logo=sensu" alt="Bonsai Asset Badge">
-  </a>
-  <a href="https://github.com/sensu/sensu-pagerduty-handler/actions?query=workflow%3A%22Go+Test%22">
-    <img src="https://github.com/sensu/sensu-pagerduty-handler/workflows/Go%20Test/badge.svg" alt="Go Test Actions Workflow">
-  </a>
-  <a href="https://github.com/sensu/sensu-pagerduty-handler/actions?query=workflow%3Agoreleaser">
-    <img src="https://github.com/sensu/sensu-pagerduty-handler/workflows/goreleaser/badge.svg" alt="Goreleaser Actions Workflow">
-  </a>
-</div>
+# Sensu PagerDuty Handler
+
+[![Bonsai Asset Badge](https://img.shields.io/badge/Sensu%20PagerDuty%20Handler-Download%20Me-brightgreen.svg?colorB=89C967&logo=sensu)](https://bonsai.sensu.io/assets/sensu/sensu-pagerduty-handler)
+![Go Test](https://github.com/sensu/sensu-pagerduty-handler/workflows/Go%20Test/badge.svg)
+![goreleaser](https://github.com/sensu/sensu-pagerduty-handler/workflows/goreleaser/badge.svg)
 
 # Sensu PagerDuty Handler
 
 ## Table of Contents
 - [Overview](#overview)
-- [Quick start](#quick-start)
-- [Usage](#usage)
+- [Usage examples](#usage-examples)
   - [Help](#help)
-  - [Environment variables](#environment-variables)
-  - [Event-based templating](#event-based-templating)
-  - [Argument annotations](#argument-annotations)
-  - [Proxy support](#proxy-support)
-  - [Deduplication key](#deduplication-key)
-  - [PagerDuty severity mapping](#pagerduty-severity-mapping)
+  - [Deduplication Key](#deduplication-key)
+  - [PagerDuty Severity Mapping](#pagerduty-severity-mapping)
 - [Configuration](#configuration)
   - [Asset registration](#asset-registration)
-  - [Asset definition](#asset-definition)
   - [Handler definition](#handler-definition)
-- [Install from source](#install-from-source)
-- [Contribute](#contribute)
+  - [Environment Variables](#environment-variables)
+  - [Argument Annotations](#argument-annotations)
+  - [Proxy support](#proxy-support)
+- [Installation from source](#installation-from-source)
+- [Contributing](#contributing)
 
 ## Overview
 
-The Sensu PagerDuty Handler is a [Sensu event handler][3] that manages [PagerDuty][2] incidents for alerting operators.
-With this handler, [Sensu][1] can trigger and resolve PagerDuty incidents.
-
-## Quick start
-
-We recommend installing the Sensu PagerDuty Handler plugin via the [monitoring-pipelines PagerDuty template](https://github.com/sensu-community/monitoring-pipelines/blob/master/incident-management/pagerduty.yaml).
-The template includes additional template-specific instructions, Sensu resource definitions for the handler, the versioned asset you will need, and information about supported options.
-Make sure to read the template's inline comments for template-specific instructions and edit the template to match your configuration before you install it with `sensuctl create`.
-
-**NOTE**: The monitoring-pipelines and monitoring-checks templates use specially defined handler sets by default.
-For more information about how these templates work, read the [monitoring pipelines readme](https://github.com/sensu-community/monitoring-pipelines/blob/master/README.md).
-
-## Usage
+The Sensu PagerDuty Handler is a [Sensu Event Handler][3] which manages
+[PagerDuty][2] incidents, for alerting operators. With this handler,
+[Sensu][1] can trigger and resolve PagerDuty incidents.
+
+## Usage Examples
 
 ### Help
-
 ```
 The Sensu Go PagerDuty handler for incident management
 
@@ -70,84 +52,19 @@
 
 ```
 
-### Environment variables
-
-You can set most arguments for the Sensu PagerDuty Handler via environment variables.
-However, any arguments specified directly on the command line will override the corresponding environment variable.
-
-|Argument            |Environment Variable          |
-|--------------------|------------------------------|
-|--token             |`PAGERDUTY_TOKEN`             |
-|--dedup-key-template|`PAGERDUTY_DEDUP_KEY_TEMPLATE`|
-|--summary-template  |`PAGERDUTY_SUMMARY_TEMPLATE`  |
-|--status-map        |`PAGERDUTY_STATUS_MAP`        |
-
-**IMPORTANT**: Take care to avoid exposing the handler authentication token by specifying it on the command line or directly setting the `PAGERDUTY_TOKEN`
-environment variable in the handler definition.
-Consider using [secrets management][8] to surface the token as an environment variable as shown in the [handler definition][10].
-
-To use Sensu's built-in [env secrets provider][9] to set the `PAGERDUTY_TOKEN` environment variable:
-
-```yml
----
-type: Secret
-api_version: secrets/v1
-metadata:
-  name: pagerduty_token
-spec:
-  provider: env
-  id: PAGERDUTY_TOKEN
-```
-
-### Event-based templating
-
-The Sensu Pagerduty Handler supports templating based on event data via the `--dedup-key-template` and `--summary-template` arguments.
-Read [Create handler templates](https://docs.sensu.io/sensu-go/latest/observability-pipeline/observe-process/handler-templates/) for more information about event-based templating.
-
-### Argument annotations
-
-You can tune all arguments for the Sensu PagerDuty Handler on a per entity or per check basis based on annotations.
-The annotations keyspace for the handler is `sensu.io/plugins/sensu-pagerduty-handler/config`.
-
-#### Annotation example
-
-To change the token argument for a particular check, add this annotation to the checks's metadata:
-
-```yml
-type: CheckConfig
-api_version: core/v2
-metadata:
-  annotations:
-    sensu.io/plugins/sensu-pagerduty-handler/config/token: abcde12345fabcd67890efabc12345de
-[...]
-```
-
-### Proxy support
-
-The Sensu PagerDuty Handler supports the environment variables `HTTP_PROXY`, `HTTPS_PROXY`, and `NO_PROXY` (or the lowercase versions thereof).
-`HTTPS_PROXY` takes precedence over `HTTP_PROXY` for HTTPS requests.
-
-The environment values may be a complete URL or a "host[:port]".
-If you use a "host[:port]", the "http" scheme is assumed.
-
-### Deduplication key
-
-The deduplication key is determined via the `--dedup-key-template` argument.
-The key is a Golang template that contains the event values and defaults to `{{.Entity.Name}}-{{.Check.Name}}`.
-
-### PagerDuty severity mapping
-
-If you wish, you can provide mapping information between the Sensu check status and the PagerDuty incident severity.
-To do this, use the `--status-map` command line option or the `PAGERDUTY_STATUS_MAP` environment variable.
-
-The valid [PagerDuty alert severity levels][5] are:
-* `info`
-* `warning`
-* `critical`
-* `error`
-
-Use a JSON document to provide the mapping information.
-For example:
+### Deduplication Key
+
+The deduplication key is determined via the `--dedup-key-template` argument.  It
+is a Golang template containing the event values and defaults to
+`{{.Entity.Name}}-{{.Check.Name}}`.
+
+### PagerDuty Severity Mapping
+
+Optionally you can provide mapping information between the Sensu check status
+and the PagerDuty incident severity. To provide the mapping you need to use the
+`--status-map` command line option or the `PAGERDUTY_STATUS_MAP` environment
+variable.  The option accepts a JSON document containing the mapping
+information. Here's an example of the JSON document:
 
 ```json
 {
@@ -173,47 +90,28 @@
 }
 ```
 
+The valid [PagerDuty alert severity levels][5] are the following:
+* `info`
+* `warning`
+* `critical`
+* `error`
+
 ## Configuration
-
-**NOTE**: If you use the [monitoring-pipelines PagerDuty template][11], the template provides the asset and handler resource definitions you need.
-Read the inline comments in the template for information about template configuration options.
-
-### Asset registration
-
-[Sensu assets][6] are the best way to install and use this plugin.
-If you're not using an asset, please consider doing so!
-
-If you're using sensuctl 5.13 with Sensu backend 5.13 or later, you can use the following command to add the asset:
+### Sensu Go
+#### Asset registration
+
+[Sensu Assets][6] are the best way to make use of this plugin. If you're not
+using an asset, please consider doing so! If you're using sensuctl 5.13 with
+Sensu Backend 5.13 or later, you can use the following command to add the asset:
 
 ```
 sensuctl asset add sensu/sensu-pagerduty-handler
 ```
 
-If you're using an earlier version of sensuctl, you can find the asset on [Bonsai, the Sensu asset index][7].
-
-### Asset definition
-
-This is an example of a manually created asset definition:
-
-```yml
----
-type: Asset
-api_version: core/v2
-metadata:
-  name: sensu-pagerduty-handler_linux_amd64
-spec:
-  url: https://assets.bonsai.sensu.io/e930fc9c21b835896216ca4594c7990111b54630/sensu-pagerduty-handler_2.0.1_linux_amd64.tar.gz 
-  sha512: 6d499ae6edeb910eb807abfb141be3b9a72951911f804d5a7cc98fbbea15dc4cc6c456f1663124c1db51111c8fd42dab39d1d093356e555785f21ef5f95ffb06
-  filters:
-  - entity.system.os == 'linux'
-  - entity.system.arch == 'amd64'
-```
-
-You can use this definition with `sensu create` to register a version of this asset without using the Bonsai integration.
-
-### Handler definition
-
-This is an example of a manually created handler definition:
+If you're using an earlier version of sensuctl, you can find the asset on the
+[Bonsai Asset Index][7].
+
+#### Handler definition
 
 ```yml
 ---
@@ -235,14 +133,19 @@
     secret: pagerduty_authtoken
 ```
 
-## Install from source
-
-Download the latest version of the sensu-pagerduty-handler from [releases][4] or create an executable from this source.
-
-From the local path of the sensu-pagerduty-handler repository, run:
-
-<<<<<<< HEAD
-=======
+#### Environment Variables
+
+Most arguments for this handler are available to be set via environment
+variables.  However, any arguments specified directly on the command line
+override the corresponding environment variable.
+
+|Argument            |Environment Variable        |
+|--------------------|----------------------------|
+|--token             |PAGERDUTY_TOKEN             |
+|--summary-template  |PAGERDUTY_SUMMARY_TEMPLATE  |
+|--dedup-key-template|PAGERDUTY_DEDUP_KEY_TEMPLATE|
+|--status-map        |PAGERDUTY_STATUS_MAP        |
+
 **Security Note:** Care should be taken to not expose the auth token for this
 handler by specifying it on the command line or by directly setting the
 environment variable in the handler definition.  It is suggested to make use of
@@ -313,33 +216,22 @@
 or create an executable script from this source.
 
 From the local path of the sensu-pagerduty-handler repository:
->>>>>>> 5d1e674e
 ```
 go build -o /usr/local/bin/sensu-pagerduty-handler
 ```
 
-## Contribute
-
-See https://github.com/sensu/sensu-go/blob/master/CONTRIBUTING.md to contribute to this project.
-
+## Contributing
+
+See https://github.com/sensu/sensu-go/blob/master/CONTRIBUTING.md
 
 [1]: https://github.com/sensu/sensu-go
 [2]: https://www.pagerduty.com/
-[3]: https://docs.sensu.io/sensu-go/5.0/reference/handlers/
+[3]: https://docs.sensu.io/sensu-go/5.0/reference/handlers/#how-do-sensu-handlers-work
 [4]: https://github.com/sensu/sensu-pagerduty-handler/releases
 [5]: https://support.pagerduty.com/docs/dynamic-notifications#section-eventalert-severity-levels
-<<<<<<< HEAD
-[6]: https://docs.sensu.io/sensu-go/latest/operations/deploy-sensu/assets/
-[7]: https://bonsai.sensu.io/assets/sensu/sensu-pagerduty-handler
-[8]: https://docs.sensu.io/sensu-go/latest/operations/manage-secrets/secrets-management/
-[9]: https://docs.sensu.io/sensu-go/latest/operations/manage-secrets/secrets-management/#use-env-for-secrets-management
-[10]: #handler-definition
-[11]: https://github.com/sensu-community/monitoring-pipelines/blob/master/incident-management/pagerduty.yaml
-=======
 [6]: https://docs.sensu.io/sensu-go/latest/reference/assets/
 [7]: https://bonsai.sensu.io/sensu/sensu-pagerduty-handler
 [8]: https://docs.sensu.io/sensu-go/latest/guides/secrets-management/
 [9]: https://docs.sensu.io/sensu-go/latest/guides/secrets-management/#use-env-for-secrets-management
 [10]: https://docs.sensu.io/sensu-go/latest/observability-pipeline/observe-schedule/checks/#check-token-substitution
-[11]: https://golang.org/ref/spec#String_literals
->>>>>>> 5d1e674e
+[11]: https://golang.org/ref/spec#String_literals